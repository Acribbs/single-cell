--- conflicted
+++ resolved
@@ -25,19 +25,11 @@
 
 # Pseduoaligner
 # allowble quantifiers:
-<<<<<<< HEAD
-# salmon
-# alevin
-# kallisto
-# bustools
-quantifiers: [salmon, alevin]
-=======
 # salmon 
  #(alevin)
 # kallisto 
  #(bus)
-pseudoaligner: kallisto
->>>>>>> 52888e1b
+pseudoaligner: alevin
 
 
 # Provide a reference geneset (suffix= ".gtf.gz")
